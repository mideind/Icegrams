#!/usr/bin/env python3

<<<<<<< HEAD
=======
    Icegrams: A trigrams library for Icelandic

    setup.py

    Copyright (C) 2024 Miðeind ehf.
    Author: Vilhjálmur Þorsteinsson

    This software is licensed under the MIT License:

        Permission is hereby granted, free of charge, to any person
        obtaining a copy of this software and associated documentation
        files (the "Software"), to deal in the Software without restriction,
        including without limitation the rights to use, copy, modify, merge,
        publish, distribute, sublicense, and/or sell copies of the Software,
        and to permit persons to whom the Software is furnished to do so,
        subject to the following conditions:

        The above copyright notice and this permission notice shall be
        included in all copies or substantial portions of the Software.

        THE SOFTWARE IS PROVIDED "AS IS", WITHOUT WARRANTY OF ANY KIND,
        EXPRESS OR IMPLIED, INCLUDING BUT NOT LIMITED TO THE WARRANTIES OF
        MERCHANTABILITY, FITNESS FOR A PARTICULAR PURPOSE AND NONINFRINGEMENT.
        IN NO EVENT SHALL THE AUTHORS OR COPYRIGHT HOLDERS BE LIABLE FOR ANY
        CLAIM, DAMAGES OR OTHER LIABILITY, WHETHER IN AN ACTION OF CONTRACT,
        TORT OR OTHERWISE, ARISING FROM, OUT OF OR IN CONNECTION WITH THE
        SOFTWARE OR THE USE OR OTHER DEALINGS IN THE SOFTWARE.


    This module sets up the icegrams package. It uses the cffi_modules
    parameter, available in recent versions of setuptools, to
    automatically compile the trie.cpp module to trie.*.so/.pyd
    and build the required CFFI Python wrapper via trie_build.py.

    Note that installing under PyPy >= 3.7 is supported.

"""

from typing import Any

import io
>>>>>>> c442c2f3
import re
import io
from glob import glob
from os.path import basename, splitext, dirname, join

from setuptools import find_packages, setup


<<<<<<< HEAD
def read(*names, **kwargs):
=======
if sys.version_info < (3, 7):
    print("Icegrams requires Python >= 3.7")
    sys.exit(1)


def read(*names: Any, **kwargs: Any):
>>>>>>> c442c2f3
    try:
        return io.open(
            join(dirname(__file__), *names), encoding=kwargs.get("encoding", "utf8")
        ).read()
    except (IOError, OSError):
        return ""


setup(
    name="icegrams",
    version="1.1.3",
    license="MIT",
    description="Trigram statistics for Icelandic",
    long_description="{0}\n{1}".format(
        re.compile("^.. start-badges.*^.. end-badges", re.M | re.S).sub(
            "", read("README.rst")
        ),
        re.sub(":[a-z]+:`~?(.*?)`", r"``\1``", read("CHANGELOG.rst")),
    ),
    author="Miðeind ehf",
    author_email="mideind@mideind.is",
    url="https://github.com/mideind/Icegrams",
    packages=find_packages("src"),
    package_dir={"": "src"},
    py_modules=[splitext(basename(path))[0] for path in glob("src/*.py")],
    package_data={"icegrams": ["py.typed"]},
    include_package_data=True,
    zip_safe=False,
    classifiers=[
        "Development Status :: 5 - Production/Stable",
        "Intended Audience :: Developers",
        "Intended Audience :: Science/Research",
        "License :: OSI Approved :: MIT License",
        "Operating System :: POSIX",
        "Operating System :: Unix",
        "Operating System :: MacOS",
        "Operating System :: Microsoft :: Windows",
        "Natural Language :: Icelandic",
        "Programming Language :: Python",
        "Programming Language :: Python :: 3",
        "Programming Language :: Python :: 3.9",
        "Programming Language :: Python :: 3.10",
        "Programming Language :: Python :: 3.11",
        "Programming Language :: Python :: 3.12",
        "Programming Language :: Python :: 3.13",
        "Programming Language :: Python :: Implementation :: CPython",
        "Programming Language :: Python :: Implementation :: PyPy",
        "Topic :: Software Development :: Libraries :: Python Modules",
        "Topic :: Utilities",
        "Topic :: Text Processing :: Linguistic",
    ],
    keywords=["nlp", "trigram", "ngram", "trigrams", "ngrams", "icelandic"],
    setup_requires=["cffi>=1.15.1"],
    install_requires=["cffi>=1.15.1"],
    cffi_modules=["src/icegrams/trie_build.py:ffibuilder"],
)<|MERGE_RESOLUTION|>--- conflicted
+++ resolved
@@ -1,49 +1,8 @@
 #!/usr/bin/env python3
 
-<<<<<<< HEAD
-=======
-    Icegrams: A trigrams library for Icelandic
-
-    setup.py
-
-    Copyright (C) 2024 Miðeind ehf.
-    Author: Vilhjálmur Þorsteinsson
-
-    This software is licensed under the MIT License:
-
-        Permission is hereby granted, free of charge, to any person
-        obtaining a copy of this software and associated documentation
-        files (the "Software"), to deal in the Software without restriction,
-        including without limitation the rights to use, copy, modify, merge,
-        publish, distribute, sublicense, and/or sell copies of the Software,
-        and to permit persons to whom the Software is furnished to do so,
-        subject to the following conditions:
-
-        The above copyright notice and this permission notice shall be
-        included in all copies or substantial portions of the Software.
-
-        THE SOFTWARE IS PROVIDED "AS IS", WITHOUT WARRANTY OF ANY KIND,
-        EXPRESS OR IMPLIED, INCLUDING BUT NOT LIMITED TO THE WARRANTIES OF
-        MERCHANTABILITY, FITNESS FOR A PARTICULAR PURPOSE AND NONINFRINGEMENT.
-        IN NO EVENT SHALL THE AUTHORS OR COPYRIGHT HOLDERS BE LIABLE FOR ANY
-        CLAIM, DAMAGES OR OTHER LIABILITY, WHETHER IN AN ACTION OF CONTRACT,
-        TORT OR OTHERWISE, ARISING FROM, OUT OF OR IN CONNECTION WITH THE
-        SOFTWARE OR THE USE OR OTHER DEALINGS IN THE SOFTWARE.
-
-
-    This module sets up the icegrams package. It uses the cffi_modules
-    parameter, available in recent versions of setuptools, to
-    automatically compile the trie.cpp module to trie.*.so/.pyd
-    and build the required CFFI Python wrapper via trie_build.py.
-
-    Note that installing under PyPy >= 3.7 is supported.
-
-"""
 
 from typing import Any
 
-import io
->>>>>>> c442c2f3
 import re
 import io
 from glob import glob
@@ -52,16 +11,7 @@
 from setuptools import find_packages, setup
 
 
-<<<<<<< HEAD
 def read(*names, **kwargs):
-=======
-if sys.version_info < (3, 7):
-    print("Icegrams requires Python >= 3.7")
-    sys.exit(1)
-
-
-def read(*names: Any, **kwargs: Any):
->>>>>>> c442c2f3
     try:
         return io.open(
             join(dirname(__file__), *names), encoding=kwargs.get("encoding", "utf8")
