--- conflicted
+++ resolved
@@ -114,10 +114,6 @@
     Dict,
     Tuple,
     Set,
-<<<<<<< HEAD
-    Sized,
-=======
->>>>>>> c442c2f3
     Iterable,
     Optional,
     Any,
@@ -150,29 +146,15 @@
 elif __name__ == "__main__":
     # Running as a main program
     from _trie import lib as trie_cffi, ffi  # type: ignore  # pylint: disable=import-error
-<<<<<<< HEAD
-    from trie import Trie  # type: ignore
-
-    BINARY_FILENAME = os.path.join(_PATH, "resources", "trigrams.bin")
-=======
     from trie import Trie
 
     BINARY_FILENAME = os.path.join(_PATH, "resources", "trigrams.bin")  # type: ignore
->>>>>>> c442c2f3
 else:
     # Imported as a package
     from ._trie import lib as trie_cffi, ffi  # type: ignore  # pylint: disable=import-error,no-name-in-module
 
     # Make sure that the trigrams.bin file is
     # unpacked and ready for use
-<<<<<<< HEAD
-    import importlib.resources as importlib_resources
-
-    ref = importlib_resources.files("icegrams").joinpath("resources/trigrams.bin")
-
-    # Note: the resource path below should NOT use os.path.join()
-    BINARY_FILENAME = str(ref)
-=======
     import pkg_resources
 
     # Note: the resource path below should NOT use os.path.join()
@@ -182,7 +164,6 @@
 
 ffi: Any = cast(Any, ffi)  # type: ignore
 trie_cffi: Any = cast(Any, trie_cffi)  # type: ignore
->>>>>>> c442c2f3
 
 UINT32 = struct.Struct("<I")
 UINT16 = struct.Struct("<H")
@@ -263,20 +244,12 @@
             raise ValueError("Must provide at least one string argument")
         return math.exp(self.logprob(*args))
 
-<<<<<<< HEAD
-    def succ(self, n, *args: str) -> List[Tuple[str, float]]:
-=======
     def succ(self, n: int, *args: str) -> List[Tuple[str, float]]:
->>>>>>> c442c2f3
         """Returns a sorted list of length <= n with the most likely
         successors to the words given, in descending order of
         log probability. The list consists of tuples of
         (word, log probability)."""
-<<<<<<< HEAD
-        if not isinstance(n, int) or n < 1:
-=======
         if n < 1:
->>>>>>> c442c2f3
             raise TypeError("Expected positive integer for parameter n")
         if not args:
             raise ValueError("Must provide at least one string argument")
@@ -411,8 +384,9 @@
         # (usually a memoryview() object)
         self.b = b
         self.ffi_b: Optional[bytes] = (
-            None if b is None else
-            ffi.cast("uint8_t*", ffi.from_buffer(b))  # type: ignore
+            None
+            if b is None
+            else ffi.cast("uint8_t*", ffi.from_buffer(b))  # type: ignore
         )
         self.n = 0
         self.u = 0
@@ -551,22 +525,18 @@
 
     def lookup_pair(self, ix: int) -> Tuple[int, int]:
         """Return the pair of values at [ix] and [ix+1]"""
-<<<<<<< HEAD
-        p1 = ffi.new("uint64_t*")
-        p2 = ffi.new("uint64_t*")
-        trie_cffi.lookupPairMonotonic(self.ffi_b, self.QUANTUM_SIZE, ix, p1, p2)
-=======
         p1: List[int] = ffi.new("uint64_t*")
         p2: List[int] = ffi.new("uint64_t*")
         trie_cffi.lookupPairMonotonic(self.ffi_b, self.QUANTUM_SIZE, ix, p1, p2)  # type: ignore
->>>>>>> c442c2f3
         return p1[0], p2[0]
 
     def search(self, p1: int, p2: int, i: int) -> Optional[int]:
         """Look for i in the range [p1, p2> within the list"""
         if self.ffi_b is None:
             raise ValueError("Search not allowed in uncompressed list")
-        r = cast(int, trie_cffi.searchMonotonic(self.ffi_b, self.QUANTUM_SIZE, p1, p2, i))
+        r = cast(
+            int, trie_cffi.searchMonotonic(self.ffi_b, self.QUANTUM_SIZE, p1, p2, i)
+        )
         return None if r == 0xFFFFFFFF else r
 
     def search_prefix(self, p1: int, p2: int, i: int) -> Optional[int]:
@@ -897,7 +867,7 @@
         if i0 is None or i1 is None:
             return 0
         # Check degenerate case
-        #if not (i0 or i1):
+        # if not (i0 or i1):
         #    return 0
         assert self._unigram_ptrs_ml is not None
         p1, p2 = self._unigram_ptrs_ml.lookup_pair(i0)
@@ -910,11 +880,6 @@
         """Return the log of the probability of the bigram
         consisting of vocabulary indices i0 and i1,
         relative to the unigram frequency of i0"""
-<<<<<<< HEAD
-        return math.log(self.bigram_frequency(i0, i1) + 1) - math.log(
-            self.unigram_frequency(i0) + 1
-        )
-=======
         bgf = self.bigram_frequency(i0, i1)
         if i0 == 0:
             # This is (0, w1): use the number of sentences as the
@@ -927,7 +892,6 @@
         else:
             ugf = self.unigram_frequency(i0)
         return math.log(bgf + 1) - math.log(ugf + 1)
->>>>>>> c442c2f3
 
     def trigram_frequency(
         self, i0: Optional[int], i1: Optional[int], i2: Optional[int]
@@ -977,17 +941,6 @@
         """Return the log of the probability of the trigram
         consisting of vocabulary indices i0, i1 and i2,
         relative to the bigram of i0 and i1"""
-<<<<<<< HEAD
-        return math.log(self.trigram_frequency(i0, i1, i2) + 1) - math.log(
-            self.bigram_frequency(i0, i1) + 1
-        )
-
-    _FREQ_DISPATCH = {
-        1: unigram_frequency,
-        2: bigram_frequency,
-        3: trigram_frequency,
-    }  # type: Dict[int, Callable[..., int]]
-=======
         if i0 == 0 and i1 == 0 and (i2 is not None and i2 != 0):
             # This is (0, 0, w2): lookup (0, w2) instead
             return self.bigram_logprob(i1, i2)
@@ -1003,7 +956,6 @@
         2: bigram_frequency,
         3: trigram_frequency,
     }
->>>>>>> c442c2f3
 
     def freq(self, *args: str) -> int:
         """Return the frequency of the n-gram given in *args, where
@@ -1016,19 +968,11 @@
             args = args[-MAX_ORDER:]
         return self._FREQ_DISPATCH[len(args)](self, *self.indices(*args))
 
-<<<<<<< HEAD
-    _PROB_DISPATCH = {
-        1: unigram_logprob,
-        2: bigram_logprob,
-        3: trigram_logprob,
-    }  # type: Dict[int, Callable[..., float]]
-=======
     _PROB_DISPATCH: Dict[int, Callable[..., float]] = {
         1: unigram_logprob,
         2: bigram_logprob,
         3: trigram_logprob,
     }
->>>>>>> c442c2f3
 
     def logprob(self, *args: str) -> float:
         """Return the log of the approximate probability
@@ -1040,11 +984,7 @@
             args = args[-MAX_ORDER:]
         return self._PROB_DISPATCH[len(args)](self, *self.indices(*args))
 
-<<<<<<< HEAD
-    def unigram_succ(self, n: int, i0: int) -> List[Tuple[str, float]]:
-=======
     def unigram_succ(self, n: int, i0: Optional[int]) -> List[Tuple[str, float]]:
->>>>>>> c442c2f3
         """Return successors to the unigram whose id is in i0"""
         if i0 is None:
             return []
@@ -1063,11 +1003,9 @@
         result = sorted(result, key=lambda e: e[1], reverse=True)[0:n]
         return [(self.id_to_word(j), lp) for j, lp in result]
 
-<<<<<<< HEAD
-    def bigram_succ(self, n: int, i0: int, i1: int) -> List[Tuple[str, float]]:
-=======
-    def bigram_succ(self, n: int, i0: Optional[int], i1: Optional[int]) -> List[Tuple[str, float]]:
->>>>>>> c442c2f3
+    def bigram_succ(
+        self, n: int, i0: Optional[int], i1: Optional[int]
+    ) -> List[Tuple[str, float]]:
         """Return successors to the bigram (i0, i1)"""
         if i0 is None or i1 is None:
             return []
@@ -1102,17 +1040,10 @@
         result = sorted(result, key=lambda e: e[1], reverse=True)[0:n]
         return [(self.id_to_word(j), lp) for j, lp in result]
 
-<<<<<<< HEAD
-    _SUCC_DISPATCH = {
-        1: unigram_succ,
-        2: bigram_succ,
-    }  # type: Dict[int, Callable[..., List[Tuple[str, float]]]]
-=======
     _SUCC_DISPATCH: Dict[int, Callable[..., List[Tuple[str, float]]]] = {
         1: unigram_succ,
         2: bigram_succ,
     }
->>>>>>> c442c2f3
 
     def succ(self, n: int, *args: str) -> List[Tuple[str, float]]:
         """Return a list of likely successors to the words
@@ -1158,15 +1089,7 @@
                     vocab[to_bytes(w2)] += 1
         # Trie that maps unigrams to integer identifiers
         using_empty = b"" in vocab
-<<<<<<< HEAD
-        trie = Trie(
-            reserve_zero_for_empty=using_empty
-        )  # pylint: disable=used-before-assignment
-=======
-        trie: Any = Trie(
-            reserve_zero_for_empty=using_empty
-        )
->>>>>>> c442c2f3
+        trie: Any = Trie(reserve_zero_for_empty=using_empty)
         # Dict to map words to integer ids
         ids = {b"": 0} if using_empty else {}
         # Build the trie in decreasing order of occurrences, ensuring that
