"""

    Icegrams: A trigrams library for Icelandic

    __init__.py

    Copyright (C) 2024 Miðeind ehf.
    Original author: Vilhjálmur Þorsteinsson

    This software is licensed under the MIT License:

        Permission is hereby granted, free of charge, to any person
        obtaining a copy of this software and associated documentation
        files (the "Software"), to deal in the Software without restriction,
        including without limitation the rights to use, copy, modify, merge,
        publish, distribute, sublicense, and/or sell copies of the Software,
        and to permit persons to whom the Software is furnished to do so,
        subject to the following conditions:

        The above copyright notice and this permission notice shall be
        included in all copies or substantial portions of the Software.

        THE SOFTWARE IS PROVIDED "AS IS", WITHOUT WARRANTY OF ANY KIND,
        EXPRESS OR IMPLIED, INCLUDING BUT NOT LIMITED TO THE WARRANTIES OF
        MERCHANTABILITY, FITNESS FOR A PARTICULAR PURPOSE AND NONINFRINGEMENT.
        IN NO EVENT SHALL THE AUTHORS OR COPYRIGHT HOLDERS BE LIABLE FOR ANY
        CLAIM, DAMAGES OR OTHER LIABILITY, WHETHER IN AN ACTION OF CONTRACT,
        TORT OR OTHERWISE, ARISING FROM, OUT OF OR IN CONNECTION WITH THE
        SOFTWARE OR THE USE OR OTHER DEALINGS IN THE SOFTWARE.

    This module exposes the icegrams API, i.e. the identifiers that are
    directly accessible via the icegrams module object after importing it.

"""

<<<<<<< HEAD
import importlib.metadata

__author__ = "Miðeind ehf."
__copyright__ = "(C) 2020-2024 Miðeind ehf."
__version__ = importlib.metadata.version("icegrams")

# Expose the icegrams API
from .ngrams import Ngrams, MAX_ORDER
=======
# Expose the icegrams API

from .ngrams import Ngrams, MAX_ORDER  # type: ignore

__author__ = "Miðeind ehf."
__copyright__ = "(C) 2024 Miðeind ehf."
__version__ = "1.1.2"
>>>>>>> c442c2f3
<|MERGE_RESOLUTION|>--- conflicted
+++ resolved
@@ -33,7 +33,6 @@
 
 """
 
-<<<<<<< HEAD
 import importlib.metadata
 
 __author__ = "Miðeind ehf."
@@ -41,13 +40,4 @@
 __version__ = importlib.metadata.version("icegrams")
 
 # Expose the icegrams API
-from .ngrams import Ngrams, MAX_ORDER
-=======
-# Expose the icegrams API
-
-from .ngrams import Ngrams, MAX_ORDER  # type: ignore
-
-__author__ = "Miðeind ehf."
-__copyright__ = "(C) 2024 Miðeind ehf."
-__version__ = "1.1.2"
->>>>>>> c442c2f3
+from .ngrams import Ngrams, MAX_ORDER